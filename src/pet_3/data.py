"""
Torch datasets for the pet dataset.
"""
from __future__ import annotations
import os
import random
import torch

from functools import cache
from PIL import Image
from torch.utils.data import Dataset
from torchvision.transforms.transforms import Resize, ToTensor
from typing import Tuple, Union, Optional

from .download_utils import (
    _populate_data,
    _move_files_according_to_file,
    return_to_train,
)


class Pets(Dataset):
    """
    Dataset for the pet dataset.

    The default implementation returns all the files as they are found on the
    pet_3 website. If foreground background binary classification is required,
    then set the binary_labels = True. This gives foreground = 1,background = 0.
    Additionally, edges are included into the foreground.


    Examples:
        Binary labeled dataset:
        train = pet_3.Data.Pets("./src/pet_3", split = "all_train", binary_labels = True)
        train[i][0] # the ith image
        train[i][1] # the ith label binary mode

        Binary unlabeled dataset 60% labeled
        unlabeled, labeled = pet_3.Data.Pets(
            "./src/pet_3",
            split = "labeled_unlabeled",
            labeled_fraction = 0.6,
            binary_labels=True,
        )

    """

    def __init__(
        self,
        root: str,
        split: str = "all_train",
        labeled_fraction: Union[float, None] = None,
        binary_labels: bool = True,
<<<<<<< HEAD
        shuffle: bool = False
=======
>>>>>>> fcda7358
    ):
        # Check arguments are valid.
        assert split in [
            "labeled_unlabeled",
            "test",
            "all_train",
        ], """
        The split parameter should be one of:
         ("labeled_unlabeled"), ("test"), ("all_train").
        """

        assert (
            labeled_fraction in [i / 10 for i in range(9)] or labeled_fraction is None
        ), """
        Invalid fraction must be one of[0.1, 0.2, 0.3, ... ,0.9]."""

        self.root = root
        self.labeled_fraction = labeled_fraction
        self.shuffle = shuffle

        if split == "test":
            self.parent_data_folder = os.path.join(root, "test_data")
        else:
            self.parent_data_folder = os.path.join(root, "train_data")

        # If the data is downloaded.
        if not os.path.isdir(self.parent_data_folder):
            _populate_data(self.root)

        if split in ("test", "all_train"):
            self.image_folder = os.path.join(self.parent_data_folder, "images")
            self.label_folder = os.path.join(self.parent_data_folder, "labels")
            self.images = os.listdir(self.image_folder)
            self.images = [img for img in self.images if _valid_images(img)]
            self.images.sort()
            if self.shuffle:
                random.shuffle(self.images)
            #  self.labels = os.listdir(self.label_folder)

        if split == "labeled_unlabeled":
            print("call get datasets method.")
        self.binary_labels = binary_labels

    def get_datasets(self) -> Tuple[PetsUnlabeled, Pets]:
        """Returns two new dataset objects, one of unlabeled data,
        the other of labeled."""

        if isinstance(self.labeled_fraction, float):
            unlabeled = PetsUnlabeled(self.root, self.labeled_fraction)
            return unlabeled, Pets(
                self.root,
                "all_train",
                self.labeled_fraction,
                binary_labels=self.binary_labels,
                shuffle=self.shuffle
            )
        raise ValueError("labeled_fraction must be a float for a dataset split")

    def __len__(self) -> int:
        return len(self.images)

    def __getitem__(self, idx: int) -> Tuple[torch.Tensor, torch.Tensor]:
        img = ToTensor()(
            Image.open(os.path.join(self.image_folder, self.images[idx])).convert("RGB")
        )
        label_name = self.images[idx].split(".")[0] + ".png"
        label = ToTensor()(Image.open(os.path.join(self.label_folder, label_name)))
        img = Resize((256, 256))(img)
        if self.binary_labels:
            label[label < 0.0075] = 1  # Only Edge
            label[label > 0.009] = 1  # Only foreground
            label[(0.0075 <= label) & (label <= 0.009)] = 0
<<<<<<< HEAD
            label = Resize((256, 256))(label).round().long()
            label = label.flatten(1,-1)
=======

        label = Resize((256, 256))(label).round()

>>>>>>> fcda7358
        return img, label

    @property
    def name(self) -> str:
        """Returns the dataset name"""
        if self.labeled_fraction is not None:
            return f"Pet 3 labeled fraction {self.labeled_fraction}"

        return "Pet 3"


class PetsUnlabeled(Dataset):
    """Class to manage unlabeled data for pet dataset."""

    def __init__(self, root: str, labeled_fraction: float, shuffle: bool=True):
        move_files = os.path.join(root, f"unlabeled_train_{labeled_fraction}.txt")
        self.labeled_fraction = labeled_fraction
        self.train_dir = os.path.join(root, "train_data")
        self.unlabeled_dir = os.path.join(self.train_dir, "unlabeled")

        _move_files_according_to_file(
            move_files, self.train_dir, self.train_dir, "unlabeled"
        )

        self.images = os.listdir(self.unlabeled_dir)
        self.images = [img for img in self.images if _valid_images(img)]
        self.images.sort()
        if shuffle:
            random.shuffle(self.images)

    def __len__(self) -> int:
        return len(self.images)

    def __getitem__(self, idx: int) -> torch.Tensor:
        img = Image.open(os.path.join(self.unlabeled_dir, self.images[idx])).convert(
            "RGB"
        )
        img = Resize((256, 256))(ToTensor()(img))
        return img

    def __del__(self):
        """returns all items to images, when the object is garbage collected."""
        self.close()

    def close(self):
        """Moves images from train_data/unlabeled to train_data/images."""
        return_to_train(self.train_dir)

    @property
    def name(self) -> str:
        """Returns the dataset name"""
        return f"Pet 3 labeled fraction {self.labeled_fraction}"


def _valid_images(f_name: str) -> bool:
    """Returns true if the file is a valid image."""
    bad_names = [
        "Egyptian_Mau_162.jpg",
        "Egyptian_Mau_20.jpg",
        "japanese_chin_199.jpg",
        "miniature_pinscher_14.jpg",
        "saint_bernard_15.jpg",
        "staffordshire_bull_terrier_2.jpg",
    ]
    if f_name in bad_names or f_name[-3:] != "jpg":
        return False
    return True


class Oracle:
    """
    An oracle which can evaluate the accuracy of pseudolabel given the image,
    the pseudolabel, and the pseudolabel mask.
    """
    def __init__(self):
        # Build a cache of the dataset, and then delete the dataset object
        # so we don't mess up the files being moved around.
        # The cache will stay in memory, which might be problematic depending
        # on amounts of ram... I haven't tested this yet.
        # I'm not remotely proud of this.
        dataset = Pets("data", "all_train")
        for img, _ in Pets("data", "all_train"):
            self.__image_label(img)
        del dataset

    @cache
    @staticmethod
    def __image_label(self, image: torch.Tensor) -> torch.Tensor:
        """Returns the label of the image."""
        for img, label in self.dataset:
            if torch.equal(img, image):
                return label
            
    def __batch_labels(self, batch: torch.Tensor) -> torch.Tensor:
        """Returns the labels of the batch."""
        return torch.stack([self.__image_label(img) for img in batch])

    def __call__(self, batch: torch.Tensor, pseudolabels: torch.Tensor, masks: torch.Tensor) -> float:
        """Returns the accuracy of the pseudolabels given the batch."""
        labels = self.__batch_labels(batch)
        pseudolabels = pseudolabels * masks
        labels = labels * masks
        # TODO: Implement this function.
        pass<|MERGE_RESOLUTION|>--- conflicted
+++ resolved
@@ -51,10 +51,7 @@
         split: str = "all_train",
         labeled_fraction: Union[float, None] = None,
         binary_labels: bool = True,
-<<<<<<< HEAD
         shuffle: bool = False
-=======
->>>>>>> fcda7358
     ):
         # Check arguments are valid.
         assert split in [
@@ -127,14 +124,10 @@
             label[label < 0.0075] = 1  # Only Edge
             label[label > 0.009] = 1  # Only foreground
             label[(0.0075 <= label) & (label <= 0.009)] = 0
-<<<<<<< HEAD
             label = Resize((256, 256))(label).round().long()
-            label = label.flatten(1,-1)
-=======
-
-        label = Resize((256, 256))(label).round()
-
->>>>>>> fcda7358
+            
+        label = label.flatten(1,-1)
+
         return img, label
 
     @property
