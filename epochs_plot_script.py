--- conflicted
+++ resolved
@@ -88,11 +88,6 @@
     )
     ax.plot(
         plot_range,
-<<<<<<< HEAD
-        [baseline_val for _ in plot_range],
-        color="grey",
-        linestyle="--",
-=======
         [0.823 for _ in plot_range],
         color="black",
         linestyle="--",
@@ -109,7 +104,6 @@
     ax.errorbar([0.1], [0.823], yerr=[0.005], color="black", capsize=5.0, capthick=1)
     ax.plot(
         plot_range, [baseline_val for _ in plot_range], color="grey", linestyle="--"
->>>>>>> 258a5567
     )
     ax.plot(
         plot_range,
